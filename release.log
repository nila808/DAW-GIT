--- conflicted
+++ resolved
@@ -37,8 +37,4 @@
 2025-06-03T15:55:59.089069 — v1.1.14-dev — 📦 v1.1.14-dev: 📝 updated changelog, 📊 updated project status
 2025-06-03T17:21:23.630600 — v1.1.15 — 📦 v1.1.15: 📝 updated changelog, 📊 updated project status
 2025-06-03T18:48:53.061987 — v0.0.96 — 📦 v0.0.96: 📝 updated changelog, 📊 updated project status
-<<<<<<< HEAD
-2025-06-05T10:06:43.668481 — v0.0.97 — 📦 v0.0.97: 📝 updated changelog, 📊 updated project status
-=======
-2025-06-08T08:38:31.673006 — v0.0.98 — 📦 v0.0.98: 📝 updated changelog, 📊 updated project status
->>>>>>> aa15b5b1
+2025-06-08T08:38:31.673006 — v0.0.98 — 📦 v0.0.98: 📝 updated changelog, 📊 updated project status